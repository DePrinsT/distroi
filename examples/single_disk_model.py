--- conflicted
+++ resolved
@@ -8,11 +8,6 @@
 
 import distroi
 
-<<<<<<< HEAD
-#whoops 2
-=======
-#whoops
->>>>>>> b9517040
 # PIONIER tests
 # ------------------------
 print("TEST ON VLTI/PIONIER DATA")
