--- conflicted
+++ resolved
@@ -956,7 +956,6 @@
     # print(img.freq_info())
     # img.diagnostic_plot(fig_dir=None, log_plotv=True, show_plots=True)
 
-<<<<<<< HEAD
     object_id = "IRAS15469-5311"
     data_dir, data_file = (
         f"/home/toond/Documents/phd/data/{object_id}/inspiring/PIONIER/img_ep_jan2021-mar2021/",
@@ -971,38 +970,6 @@
 
     plt.scatter(uf, vf)
     plt.show()
-
-    pixelscale = 0.6 * constants.MAS2RAD  # pixelscale in radian
-
-    # 2d array with the different points along the rows and the 2 columns being the coordinates
-    uv_coord_array = np.array((uf, vf)).T
-    # feed to scipy's cdist to calculate the distances between the points
-    uv_dists = distance.cdist(uv_coord_array, uv_coord_array)
-    # find the lowest nonzero frequency distance between the uv points
-    min_uv_dist = np.min(uv_dists[np.nonzero(uv_dists)])
-    print(f"minimum distace {min_uv_dist}")
-
-    fov_req = 1 / min_uv_dist  # required fov in radian
-    min_pix = int((fov_req // pixelscale) + 1)
-    if min_pix % 2 == 1:
-        min_pix += 1
-    print(f"required fov: {fov_req * constants.RAD2MAS}")
-    print(f"minimum required amount of pixels {min_pix}")
-=======
-    # object_id = "IRAS15469-5311"
-    # data_dir, data_file = (
-    #     f"/home/toond/Documents/phd/data/{object_id}/inspiring/PIONIER/img_ep_jan2021-mar2021/",
-    #     "*.fits",
-    # )
-    # container_data = oi_container.read_oi_container_from_oifits(data_dir, data_file)
-    # uf, vf = container_data.v2uf, container_data.v2vf
-
-    # # np.random.seed(0)
-    # # uf = np.random.rand(3) * 100e6
-    # # vf = np.random.rand(3) * 100e6
-
-    # plt.scatter(uf, vf)
-    # plt.show()
 
     # pixelscale = 0.6 * constants.MAS2RAD  # pixelscale in radian
     # dummy
@@ -1014,13 +981,12 @@
     # min_uv_dist = np.min(uv_dists[np.nonzero(uv_dists)])
     # print(f"minimum distace {min_uv_dist}")
 
-    # fov_req = 1 / min_uv_dist  # required fov in radian
-    # min_pix = int((fov_req // pixelscale) + 1)
-    # if min_pix % 2 == 1:
-    #     min_pix += 1
-    # print(f"required fov: {fov_req * constants.RAD2MAS}")
-    # print(f"minimum required amount of pixels {min_pix}")
->>>>>>> 2b31455d
+    fov_req = 1 / min_uv_dist  # required fov in radian
+    min_pix = int((fov_req // pixelscale) + 1)
+    if min_pix % 2 == 1:
+        min_pix += 1
+    print(f"required fov: {fov_req * constants.RAD2MAS}")
+    print(f"minimum required amount of pixels {min_pix}")
 
     # FFT test + output info on frequencies
     mod_dir = "/home/toond/Documents/phd/python/distroi/examples/models/IRAS08544-4431_test_model/"
